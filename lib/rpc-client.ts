import * as tls from 'tls'
import * as readline from 'readline'
import { EventEmitter } from 'events'
import * as assert from 'assert'
import { Deferred } from './deferred'
import { Observable, Observer, Subscription, throwError } from 'rxjs'

interface Question {
    deferred: Deferred<any>
    timer: NodeJS.Timer
}

export type ResponderFunction = (response: any) => void
export type ObservableResponderFunction = (
    resp: Observable<any> | undefined
) => void

export class RPCClient extends EventEmitter {
    private socket: tls.TLSSocket
    private closed = false
    private rl: readline.ReadLine
    private msgId = 0
    private observableId = 0
    private handler!: RPCClientHandler

    // The local observers in this node that shall get messages emitted
    // by an observable in the peer.
    private observers = new Map<number, Observer<any>>()

    // The subscriptions to local Observables. Each subscription
    // forwards any received values to the peer.
    private subscriptions = new Map<number, Subscription>()
    private outstandingQuestionMap: Map<number, Question> = new Map()
    private initialized = false
    private fingerprint: string | undefined

    /**
     * Create an RPCClient and initiate connection to a server.
     *
     * @param port TCP port number that the server is listening on
     * @param ip IP address that the server is listening on
     * @param token Use this to authenticate to the server
     * @param fingerprint Only connect to the server
     *                    if it presents a certificate with this fingerprint
     */
    constructor(
        handler: RPCClientHandler,
        port: number,
        ip: string,
        token: string,
        fingerprint?: string
    )
    constructor(socket: tls.TLSSocket)
    constructor(
        p1: tls.TLSSocket | RPCClientHandler,
        p2?: number,
        p3?: string,
        p4?: string,
        p5?: string
    ) {
        super()
        if (
            typeof p1 === 'object' &&
            p1 instanceof RPCClientHandler &&
            typeof p2 === 'number' &&
            typeof p3 === 'string' &&
            typeof p4 === 'string'
        ) {
            const token = p4
            this.setHandler(p1)
            this.socket = tls.connect({
                host: p3,
                port: p2,
                rejectUnauthorized: false
            })
            this.socket.on('secureConnect', () => {
                if (this.fingerprint) {
                    if (
                        this.socket.getPeerCertificate().fingerprint !==
                        this.fingerprint
                    ) {
                        this.socket.end()
                        this.handler.onError(
                            new Error('Wrong certificate presented by server')
                        )
                        return
                    }
                }
                this.sendInit(token)
            })
        } else {
            this.socket = p1 as tls.TLSSocket
        }

        this.fingerprint = p5
        this.socket.on('close', (had_error: boolean) => {
            this.closed = true
            this.subscriptions.forEach(subscription =>
                subscription.unsubscribe()
            )
            this.subscriptions = new Map()
            this.observers.forEach(observer => observer.complete())
            this.observers = new Map()
            if (this.handler && this.initialized) {
                this.handler.onClose(had_error)
            }
        })

        this.socket.on('error', (err: Error) => {
            if (err.message === 'socket hang up') {
                // Other end closed connection before we received anything
                // This happens when the client rejects the fingerprint of the client
                this.socket.end()
            } else if (err.message === 'read ECONNRESET') {
                // Other end closed connection. This happens when we send a deny-message
                // to the other end.
                this.socket.end()
            } else {
                if (this.handler) {
                    this.handler.onError(err)
                } else {
                    throw err
                }
            }
        })

        this.rl = readline.createInterface({
            input: this.socket,
            output: this.socket
        })
        this.rl.on('line', line => this.receive(line))
    }

    setHandler(handler: RPCClientHandler) {
        this.handler = handler
        handler.initialize(this)
    }

    // Internal event handled by RPCServer
    on(event: 'initialized', listener: (token: string) => void): this
    on(event: string, listener: (...args: any[]) => void) {
        return super.on(event, listener)
    }

    /**
     * Send a message to the peer without asking for a response
     *
     * @param message
     */
    sendMessage(message: any) {
        this.send('msg', message)
    }

    /**
     * Ask the peer a question and expect a response
     * Returns a promise that resolves with the response or
     * rejects if no response is received within the timeout.
     *
     * @param question
     * @param timeout
     */
    askQuestion(question: any, timeout = 2000): Promise<any> {
        let deferred = new Deferred()
        let id = this.msgId++
        let timer = global.setTimeout(() => {
            deferred.reject('timeout')
        }, timeout)
        this.outstandingQuestionMap.set(id, { deferred, timer })
        this.send('ask', question, id)
        return deferred.promise
    }

    /**
     * Request an observable from the peer.
     *
     * Note that a cold observable is returned. This means that
     * no request has actually been sent to the peer. It will
     * be sent when someone subscribes to the observable.
     *
     * @param params
     */
    requestObservable(params: any): Observable<any> {
        params = clone(params)

        return new Observable<any>(observer => {
            let observableId = this.observableId++
            this.observers.set(observableId, observer)
            this.send('subscribeObservable', params, observableId)
            return () => {
                if (!this.closed) {
                    // If the socket is closed, the observer will be deleted
                    // in the on('close') and we cannot send messages.
                    if (this.observers.has(observableId)) {
                        // The observer no longer wants to receive more values
                        this.observers.delete(observableId)
                        this.send('cancelObservable', {}, observableId)
                    }
                }
            }
        })
    }

    /**
     * Number of outstanding questions to the peer
     *
     */
    outstandingQuestions(): number {
        return this.outstandingQuestionMap.size
    }

    /**
     * Close the session. A 'close' event will be emitted in both
     * the local and the remote RPCClient.
     *
     */
    close() {
        this.socket.end()
    }

    _accept() {
        assert(!this.initialized)
        this.initialized = true
        this.handler.onConnect()
        this.send('accepted')
    }

    _deny() {
        assert(!this.initialized)
        this.send('denied')
        this.socket.end()
    }

    _observers() {
        return this.observers.size
    }

    _subscriptions() {
        return this.subscriptions.size
    }

    private send(type: string, data?: any, id?: number) {
        this.socket.write(
            JSON.stringify({
                t: type,
                d: data,
                id // If id is undefined it is not represented in json
            }) + '\n'
        )
    }

    private sendInit(token: string) {
        this.send('init', token)
    }

    private respond(id: number, message: any) {
        this.socket.write(
            JSON.stringify({
                t: 'resp',
                id,
                d: message
            }) + '\n'
        )
    }

    private respondError(id: number, message: any) {
        this.socket.write(
            JSON.stringify({
                t: 'respError',
                id,
                d: message
            }) + '\n'
        )
    }

    private receive(line: string) {
        let data = JSON.parse(line)
        if (!this.initialized) {
            switch (data.t) {
                case 'init':
                    this.emit('initialized', data.d)
                    break
                case 'accepted':
                    this.initialized = true
                    this.handler.onConnect()
                    break
                case 'denied':
                    this.handler.onError(new Error('Connection not accepted'))
                    this.socket.end()
            }
        } else {
            switch (data.t) {
                case 'msg':
                    this.handler.onMessage(data.d)
                    break
                case 'ask':
                    this.handler
                        .onQuestion(data.d)
                        .then(response => {
                            this.respond(data.id, response)
                        })
                        .catch(response => {
                            this.respondError(data.id, response)
                        })
                    break
                case 'resp':
                    {
                        let question = this.outstandingQuestionMap.get(data.id)
                        if (!question) {
                            this.emit(
                                'error',
                                'Response received for unknown id ' + data.id
                            )
                        } else {
                            question.deferred.resolve(data.d)
                            global.clearTimeout(question.timer)
                            this.outstandingQuestionMap.delete(data.id)
                        }
                    }
                    break
                case 'respError':
                    {
                        let question = this.outstandingQuestionMap.get(data.id)
                        if (!question) {
                            this.emit(
                                'error',
                                'Response received for unknown id ' + data.id
                            )
                        } else {
                            question.deferred.reject(data.d)
                            global.clearTimeout(question.timer)
                            this.outstandingQuestionMap.delete(data.id)
                        }
                    }
                    break
                case 'obs': // Data for an observable from peer
                    {
                        let observableId = data.id
                        let value = data.d
                        let observer = this.observers.get(observableId)
                        if (observer) {
                            observer.next(value)
                        }
                    }
                    break

                case 'obsComplete': // An observable completed on the peer
                    {
                        let observableId = data.id
                        let observer = this.observers.get(observableId)
                        if (observer) {
                            this.observers.delete(observableId)
                            observer.complete()
                        }
                    }
                    break

                case 'subscribeObservable':
                    {
                        // The peer wants to subscribe to an observable
                        let peerObservableId = data.id
                        let obs = this.handler.onRequestObservable(data.d)
                        if (!obs) {
                            obs = throwError('Cannot create observable')
                        }

                        let subscription = obs.subscribe(
                            value => this.send('obs', value, peerObservableId),
                            undefined, // TODO: Handle errors
                            () => {
                                if (!this.closed) {
                                    this.send(
                                        'obsComplete',
                                        undefined,
                                        peerObservableId
                                    )
                                    this.subscriptions.delete(peerObservableId)
                                }
                            }
                        )
                        this.subscriptions.set(peerObservableId, subscription)
                    }
                    break

                case 'cancelObservable':
                    {
                        // The peer wants to cancel a subscription
                        let peerObservableId = data.id
                        let subscription = this.subscriptions.get(
                            peerObservableId
                        )
                        if (subscription) {
                            this.subscriptions.delete(peerObservableId)
                            subscription.unsubscribe()
                        } else {
                            // The observable was probably unsubscribed and
                            // completed at the same time
                        }
                    }
                    break

                default:
                    throw new Error(`Unexpected data ${data.t}`)
            }
        }
    }
}

<<<<<<< HEAD
export class RPCClientHandler extends EventEmitter {
    constructor() {
        super()
    }
=======
export abstract class RPCClientHandler {
    constructor() {}
>>>>>>> 1c5cfc0a
    client: RPCClient = {} as RPCClient

    initialize(client: RPCClient) {
        this.client = client
    }

    /**
     * Called when successfully connected to a peer.
     */
    onConnect() {}

    /**
     * Called when the connection to the peer ends.
     *
     * @param _had_error true if the connection was ended due to an error.
     *
     */
    onClose(_had_error: boolean) {}

    /**
     * Called when a message is received from the peer.
     * @param _message
     */
    abstract onMessage(_message: any): void

    /**
     * Called when a question is received from the peer. Must return
     * a Promise that resolves with the answer or rejects.
     *
     * @param _question
     */
    abstract onQuestion(_question: any): Promise<any>

    /**
     * Called when the peer wants to to request an observable
     * and subscribe to it.
     *
     * @param _params
     * @returns an Observable or undefined if the Observable cannot be created.
     *
     */
    abstract onRequestObservable(_params: any): Observable<any> | undefined

    onError(err: Error) {
        throw err
    }
}

function clone<T>(obj: T): T {
    return JSON.parse(JSON.stringify(obj))
}<|MERGE_RESOLUTION|>--- conflicted
+++ resolved
@@ -405,15 +405,10 @@
     }
 }
 
-<<<<<<< HEAD
-export class RPCClientHandler extends EventEmitter {
+export abstract class RPCClientHandler extends EventEmitter {
     constructor() {
         super()
     }
-=======
-export abstract class RPCClientHandler {
-    constructor() {}
->>>>>>> 1c5cfc0a
     client: RPCClient = {} as RPCClient
 
     initialize(client: RPCClient) {
